import pytest

pytest.importorskip("torch")

import torch.nn as nn
from torch.distributed.fsdp import ShardingStrategy

from prismatic.training.materialize import get_train_strategy
from prismatic.training.strategies.fsdp import FSDPStrategy
from prismatic.training.strategies.ddp import DDPStrategy


class TinyBackbone(nn.Module):
    def __init__(self):
        super().__init__()
        self.transformer_layer_cls = nn.Linear


class TinyVLM(nn.Module):
    def __init__(self):
        super().__init__()
        self.llm_backbone = TinyBackbone()
        self.all_module_keys = []
        self.trainable_module_keys = []


def test_get_train_strategy_no_shard():
    vlm = TinyVLM()
    strategy = get_train_strategy(
        "no-shard",
        vlm=vlm,
        device_id=0,
        stage="full-finetune",
        epochs=1,
        max_steps=None,
        global_batch_size=1,
        per_device_batch_size=1,
        learning_rate=1e-3,
        weight_decay=0.0,
        max_grad_norm=1.0,
        lr_scheduler_type="constant",
        warmup_ratio=0.0,
        enable_gradient_checkpointing=False,
        enable_mixed_precision_training=False,
    )
    assert isinstance(strategy, FSDPStrategy)
    assert strategy.fsdp_sharding_strategy == ShardingStrategy.NO_SHARD


def test_get_train_strategy_ddp():
<<<<<<< HEAD
    strategy = get_train_strategy(
        "ddp",
        vlm=TinyVLM(),
=======
    vlm = TinyVLM()
    strategy = get_train_strategy(
        "ddp",
        vlm=vlm,
>>>>>>> 62f5774c
        device_id=0,
        stage="full-finetune",
        epochs=1,
        max_steps=None,
        global_batch_size=1,
        per_device_batch_size=1,
        learning_rate=1e-3,
        weight_decay=0.0,
        max_grad_norm=1.0,
        lr_scheduler_type="constant",
        warmup_ratio=0.0,
        enable_gradient_checkpointing=False,
        enable_mixed_precision_training=False,
    )
    assert isinstance(strategy, DDPStrategy)<|MERGE_RESOLUTION|>--- conflicted
+++ resolved
@@ -48,16 +48,9 @@
 
 
 def test_get_train_strategy_ddp():
-<<<<<<< HEAD
-    strategy = get_train_strategy(
-        "ddp",
-        vlm=TinyVLM(),
-=======
-    vlm = TinyVLM()
     strategy = get_train_strategy(
         "ddp",
         vlm=vlm,
->>>>>>> 62f5774c
         device_id=0,
         stage="full-finetune",
         epochs=1,
