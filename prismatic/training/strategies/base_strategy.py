--- conflicted
+++ resolved
@@ -312,17 +312,13 @@
                     flat_hidden = hidden.reshape(-1, hidden.shape[-1])
                     flat_hidden_aug = hidden_aug.reshape(-1, hidden_aug.shape[-1])
 
-<<<<<<< HEAD
                     masked_hidden = flat_hidden[mask_tokens].reshape(
                         -1, flat_hidden.size(-1)
                     )
                     masked_hidden_aug = flat_hidden_aug[mask_tokens].reshape(
                         -1, flat_hidden_aug.size(-1)
                     )
-=======
-                    masked_hidden = flat_hidden[mask_tokens]
-                    masked_hidden_aug = flat_hidden_aug[mask_tokens]
->>>>>>> dcf14cfc
+
 
                     proj_hidden = self.vlm.token_projector(masked_hidden)
                     proj_hidden_aug = self.vlm.token_projector(masked_hidden_aug)
@@ -507,7 +503,6 @@
 
                     flat_hidden = hidden.reshape(-1, hidden.shape[-1])
                     flat_hidden_aug = hidden_aug.reshape(-1, hidden_aug.shape[-1])
-<<<<<<< HEAD
 
                     masked_hidden = flat_hidden[mask_tokens].reshape(
                         -1, flat_hidden.size(-1)
@@ -518,16 +513,6 @@
 
                     proj_hidden = self.vlm.token_projector(masked_hidden)
                     proj_hidden_aug = self.vlm.token_projector(masked_hidden_aug)
-
-=======
-
-                    masked_hidden = flat_hidden[mask_tokens]
-                    masked_hidden_aug = flat_hidden_aug[mask_tokens]
-
-                    proj_hidden = self.vlm.token_projector(masked_hidden)
-                    proj_hidden_aug = self.vlm.token_projector(masked_hidden_aug)
-
->>>>>>> dcf14cfc
                     z = torch.nn.functional.normalize(proj_hidden, dim=1)
                     z_aug = torch.nn.functional.normalize(proj_hidden_aug, dim=1)
 
