--- conflicted
+++ resolved
@@ -36,21 +36,13 @@
     for key, value in trajectory.items():
         if key == "traj_metadata":
             continue
-<<<<<<< HEAD
         if key in ["observation", "action"] and isinstance(value, Mapping):
-=======
-        if key in ["observation", "action"] and isinstance(value, dict):
->>>>>>> fe63c621
             result[key] = {k: v[1:] for k, v in value.items()}
         else:
             result[key] = value[1:]
 
     action_val = result.get("action")
-<<<<<<< HEAD
     if isinstance(action_val, Mapping) and {
-=======
-    if isinstance(action_val, dict) and {
->>>>>>> fe63c621
         "world_vector",
         "rotation_delta",
         "open_gripper",
@@ -64,8 +56,6 @@
             ),
             axis=-1,
         )
-<<<<<<< HEAD
-=======
 
 
     result["action"] = tf.concat(
@@ -76,16 +66,10 @@
         ),
         axis=-1,
     )
-
->>>>>>> fe63c621
     result["language_instruction"] = result["observation"]["natural_language_instruction"]
     result = relabel_bridge_actions(result)
     result["observation"]["EEF_state"] = result["observation"]["state"][:, :6]
     result["observation"]["gripper_state"] = result["observation"]["state"][:, -1:]
-<<<<<<< HEAD
-
-=======
->>>>>>> fe63c621
     return result
 
 
