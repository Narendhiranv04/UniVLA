"""
transforms.py

Defines a registry of per-dataset standardization transforms for each dataset in Open-X Embodiment.

Transforms adopt the following structure:
    Input: Dictionary of *batched* features (i.e., has leading time dimension)
    Output: Dictionary `step` =>> {
        "observation": {
            <image_keys, depth_image_keys>
            State (in chosen state representation)
        },
        "action": Action (in chosen action representation),
        "language_instruction": str
    }
"""

from typing import Any, Dict, Mapping

import tensorflow as tf

from prismatic.vla.datasets.rlds.oxe.utils.droid_utils import droid_baseact_transform, droid_finetuning_transform
from prismatic.vla.datasets.rlds.utils.data_utils import (
    binarize_gripper_actions,
    invert_gripper_actions,
    rel2abs_gripper_actions,
    relabel_bridge_actions,
)


def bridge_oxe_dataset_transform(trajectory: Dict[str, Any]) -> Dict[str, Any]:
    """Standardizes Bridge V2 trajectories from the Open X-Embodiment mixture."""

    # Drop the first timestep across all fields except ``traj_metadata``.
    result: Dict[str, Any] = {}
    for key, value in trajectory.items():
        if key == "traj_metadata":
            continue
        if key in ["observation", "action"] and isinstance(value, Mapping):
            result[key] = {k: v[1:] for k, v in value.items()}
        else:
            result[key] = value[1:]

    action_val = result.get("action")
    if isinstance(action_val, Mapping) and {
        "world_vector",
        "rotation_delta",
        "open_gripper",
<<<<<<< HEAD
    }.issubset(action_val.keys()):
        world_vector = action_val["world_vector"]
        rotation_delta = action_val["rotation_delta"]
        open_gripper = tf.cast(action_val["open_gripper"][:, None], tf.float32)
        result["action"] = tf.concat(
            (world_vector, rotation_delta, open_gripper),
            axis=-1,
        )
=======
    } <= action_val.keys():
        action_dict = action_val
        result["action"] = tf.concat(
            (
                action_dict["world_vector"],
                action_dict["rotation_delta"],
                tf.cast(action_dict["open_gripper"][:, None], tf.float32),
            ),
            axis=-1,
        )


    result["action"] = tf.concat(
        (
            result["action"]["world_vector"],
            result["action"]["rotation_delta"],
            tf.cast(result["action"]["open_gripper"][:, None], tf.float32),
        ),
        axis=-1,
    )
>>>>>>> 29bf2113
    result["language_instruction"] = result["observation"]["natural_language_instruction"]
    result = relabel_bridge_actions(result)
    result["observation"]["EEF_state"] = result["observation"]["state"][:, :6]
    result["observation"]["gripper_state"] = result["observation"]["state"][:, -1:]
<<<<<<< HEAD

=======
>>>>>>> 29bf2113
    return result


def bridge_orig_dataset_transform(trajectory: Dict[str, Any]) -> Dict[str, Any]:
    """Standardizes trajectories from the original Bridge V2 dataset."""

    result: Dict[str, Any] = {}
    for key, value in trajectory.items():
        if key == "traj_metadata":
            continue
        if key == "observation":
            result[key] = {k: v[1:] for k, v in value.items()}
        else:
            result[key] = value[1:]

    result["action"] = tf.concat(
        [
            result["action"][:, :6],
            binarize_gripper_actions(result["action"][:, -1])[:, None],
        ],
        axis=1,
    )
    result = relabel_bridge_actions(result)
    result["observation"]["EEF_state"] = result["observation"]["state"][:, :6]
    result["observation"]["gripper_state"] = result["observation"]["state"][:, -1:]
    return result


def ppgm_dataset_transform(trajectory: Dict[str, Any]) -> Dict[str, Any]:
    trajectory["action"] = tf.concat(
        [
            trajectory["action"][:, :6],
            binarize_gripper_actions(trajectory["action"][:, -1])[:, None],
        ],
        axis=1,
    )
    trajectory["observation"]["EEF_state"] = trajectory["observation"]["cartesian_position"][:, :6]
    trajectory["observation"]["gripper_state"] = trajectory["observation"]["gripper_position"][:, -1:]
    return trajectory


def rt1_dataset_transform(trajectory: Dict[str, Any]) -> Dict[str, Any]:
    # make gripper action absolute action, +1 = open, 0 = close
    gripper_action = trajectory["action"]["gripper_closedness_action"][:, 0]
    gripper_action = rel2abs_gripper_actions(gripper_action)

    trajectory["action"] = tf.concat(
        (
            trajectory["action"]["world_vector"],
            trajectory["action"]["rotation_delta"],
            gripper_action[:, None],
        ),
        axis=-1,
    )
    trajectory["language_instruction"] = trajectory["observation"]["natural_language_instruction"]
    return trajectory


def kuka_dataset_transform(trajectory: Dict[str, Any]) -> Dict[str, Any]:
    # make gripper action absolute action, +1 = open, 0 = close
    gripper_action = trajectory["action"]["gripper_closedness_action"][:, 0]
    gripper_action = rel2abs_gripper_actions(gripper_action)

    trajectory["action"] = tf.concat(
        (
            trajectory["action"]["world_vector"],
            trajectory["action"]["rotation_delta"],
            gripper_action[:, None],
        ),
        axis=-1,
    )
    # decode compressed state
    eef_value = tf.io.decode_compressed(
        trajectory["observation"]["clip_function_input/base_pose_tool_reached"],
        compression_type="ZLIB",
    )
    eef_value = tf.io.decode_raw(eef_value, tf.float32)
    trajectory["observation"]["clip_function_input/base_pose_tool_reached"] = tf.reshape(eef_value, (-1, 7))
    gripper_value = tf.io.decode_compressed(trajectory["observation"]["gripper_closed"], compression_type="ZLIB")
    gripper_value = tf.io.decode_raw(gripper_value, tf.float32)
    trajectory["observation"]["gripper_closed"] = tf.reshape(gripper_value, (-1, 1))
    # trajectory["language_instruction"] = tf.fill(
    #     tf.shape(trajectory["observation"]["natural_language_instruction"]), ""
    # )  # delete uninformative language instruction
    trajectory["language_instruction"] = trajectory["observation"]["natural_language_instruction"]
    return trajectory


def taco_play_dataset_transform(trajectory: Dict[str, Any]) -> Dict[str, Any]:
    trajectory["observation"]["state_eef"] = trajectory["observation"]["robot_obs"][:, :6]
    trajectory["observation"]["state_gripper"] = trajectory["observation"]["robot_obs"][:, 7:8]
    trajectory["action"] = trajectory["action"]["rel_actions_world"]

    # invert gripper action + clip, +1 = open, 0 = close
    trajectory["action"] = tf.concat(
        (
            trajectory["action"][:, :6],
            tf.clip_by_value(trajectory["action"][:, -1:], 0, 1),
        ),
        axis=-1,
    )

    trajectory["language_instruction"] = trajectory["observation"]["natural_language_instruction"]
    return trajectory


def jaco_play_dataset_transform(trajectory: Dict[str, Any]) -> Dict[str, Any]:
    trajectory["observation"]["state_eef"] = trajectory["observation"]["end_effector_cartesian_pos"][:, :6]
    trajectory["observation"]["state_gripper"] = trajectory["observation"]["end_effector_cartesian_pos"][:, -1:]

    # make gripper action absolute action, +1 = open, 0 = close
    gripper_action = trajectory["action"]["gripper_closedness_action"][:, 0]
    gripper_action = rel2abs_gripper_actions(gripper_action)

    trajectory["action"] = tf.concat(
        (
            trajectory["action"]["world_vector"],
            tf.zeros_like(trajectory["action"]["world_vector"]),
            gripper_action[:, None],
        ),
        axis=-1,
    )
    trajectory["language_instruction"] = trajectory["observation"]["natural_language_instruction"]
    return trajectory


def berkeley_cable_routing_dataset_transform(trajectory: Dict[str, Any]) -> Dict[str, Any]:
    trajectory["action"] = tf.concat(
        (
            trajectory["action"]["world_vector"],
            trajectory["action"]["rotation_delta"],
            tf.zeros_like(trajectory["action"]["world_vector"][:, :1]),
        ),
        axis=-1,
    )
    # trajectory["language_instruction"] = tf.fill(
    #     tf.shape(trajectory["observation"]["natural_language_instruction"]), ""
    # )  # delete uninformative language instruction
    trajectory["language_instruction"] = trajectory["observation"]["natural_language_instruction"]
    return trajectory


def roboturk_dataset_transform(trajectory: Dict[str, Any]) -> Dict[str, Any]:
    # invert absolute gripper action, +1 = open, 0 = close
    gripper_action = invert_gripper_actions(tf.clip_by_value(trajectory["action"]["gripper_closedness_action"], 0, 1))

    trajectory["action"] = tf.concat(
        (
            trajectory["action"]["world_vector"],
            trajectory["action"]["rotation_delta"],
            gripper_action,
        ),
        axis=-1,
    )
    # trajectory["language_instruction"] = tf.fill(
    #     tf.shape(trajectory["observation"]["natural_language_instruction"]), ""
    # )  # delete uninformative language instruction
    trajectory["language_instruction"] = trajectory["observation"]["natural_language_instruction"]
    return trajectory


def nyu_door_opening_dataset_transform(trajectory: Dict[str, Any]) -> Dict[str, Any]:
    # make gripper action absolute action, +1 = open, 0 = close
    gripper_action = trajectory["action"]["gripper_closedness_action"][:, 0]
    gripper_action = rel2abs_gripper_actions(gripper_action)

    trajectory["action"] = tf.concat(
        (
            trajectory["action"]["world_vector"],
            trajectory["action"]["rotation_delta"],
            gripper_action[:, None],
        ),
        axis=-1,
    )
    # trajectory["language_instruction"] = tf.fill(
    #     tf.shape(trajectory["observation"]["natural_language_instruction"]), ""
    # )  # delete uninformative language instruction
    trajectory["language_instruction"] = trajectory["observation"]["natural_language_instruction"]
    return trajectory


def viola_dataset_transform(trajectory: Dict[str, Any]) -> Dict[str, Any]:
    # make gripper action, +1 = open, 0 = close
    gripper_action = trajectory["action"]["gripper_closedness_action"][:, None]
    gripper_action = tf.clip_by_value(gripper_action, 0, 1)
    gripper_action = invert_gripper_actions(gripper_action)

    trajectory["action"] = tf.concat(
        (
            trajectory["action"]["world_vector"],
            trajectory["action"]["rotation_delta"],
            gripper_action,
        ),
        axis=-1,
    )
    # trajectory["language_instruction"] = tf.fill(
    #     tf.shape(trajectory["observation"]["natural_language_instruction"]), ""
    # )  # delete uninformative language instruction
    trajectory["language_instruction"] = trajectory["observation"]["natural_language_instruction"]
    return trajectory


def berkeley_autolab_ur5_dataset_transform(trajectory: Dict[str, Any]) -> Dict[str, Any]:
    trajectory["observation"]["state"] = trajectory["observation"]["robot_state"][:, 6:14]
    trajectory["observation"]["depth"] = trajectory["observation"].pop("image_with_depth")

    # make gripper action absolute action, +1 = open, 0 = close
    gripper_action = trajectory["action"]["gripper_closedness_action"]
    gripper_action = rel2abs_gripper_actions(gripper_action)

    trajectory["action"] = tf.concat(
        (
            trajectory["action"]["world_vector"],
            trajectory["action"]["rotation_delta"],
            gripper_action[:, None],
        ),
        axis=-1,
    )
    trajectory["language_instruction"] = trajectory["observation"]["natural_language_instruction"]
    return trajectory


def toto_dataset_transform(trajectory: Dict[str, Any]) -> Dict[str, Any]:
    trajectory["action"] = tf.concat(
        (
            trajectory["action"]["world_vector"],
            trajectory["action"]["rotation_delta"],
            tf.cast(trajectory["action"]["open_gripper"][:, None], tf.float32),
        ),
        axis=-1,
    )
    # trajectory["language_instruction"] = tf.fill(
    #     tf.shape(trajectory["observation"]["natural_language_instruction"]), ""
    # )  # delete uninformative language instruction
    trajectory["language_instruction"] = trajectory["observation"]["natural_language_instruction"]
    return trajectory


def language_table_dataset_transform(trajectory: Dict[str, Any]) -> Dict[str, Any]:
    # default to "open" gripper
    trajectory["action"] = tf.concat(
        (
            trajectory["action"],
            tf.zeros_like(trajectory["action"]),
            tf.zeros_like(trajectory["action"]),
            tf.ones_like(trajectory["action"][:, :1]),
        ),
        axis=-1,
    )

    # decode language instruction
    instruction_bytes = trajectory["observation"]["instruction"]
    instruction_encoded = tf.strings.unicode_encode(instruction_bytes, output_encoding="UTF-8")
    # Remove trailing padding --> convert RaggedTensor to regular Tensor.
    trajectory["language_instruction"] = tf.strings.split(instruction_encoded, "\x00")[:, :1].to_tensor()[:, 0]
    return trajectory


def pusht_dataset_transform(trajectory: Dict[str, Any]) -> Dict[str, Any]:
    trajectory["action"] = tf.concat(
        (
            trajectory["action"]["world_vector"],
            trajectory["action"]["rotation_delta"],
            trajectory["action"]["gripper_closedness_action"][:, None],
        ),
        axis=-1,
    )
    trajectory["language_instruction"] = trajectory["observation"]["natural_language_instruction"]
    return trajectory


def stanford_kuka_multimodal_dataset_transform(trajectory: Dict[str, Any]) -> Dict[str, Any]:
    trajectory["observation"]["depth_image"] = trajectory["observation"]["depth_image"][..., 0]
    trajectory["action"] = tf.concat(
        (
            trajectory["action"][:, :3],
            tf.zeros_like(trajectory["action"][:, :3]),
            trajectory["action"][:, -1:],
        ),
        axis=-1,
    )
    return trajectory


def nyu_rot_dataset_transform(trajectory: Dict[str, Any]) -> Dict[str, Any]:
    trajectory["observation"]["eef_state"] = trajectory["observation"]["state"][..., :6]
    trajectory["observation"]["gripper_state"] = trajectory["observation"]["state"][..., -1:]
    trajectory["action"] = trajectory["action"][..., :7]
    return trajectory


def stanford_hydra_dataset_transform(trajectory: Dict[str, Any]) -> Dict[str, Any]:
    # invert gripper action, +1 = open, 0 = close
    trajectory["action"] = tf.concat(
        (
            trajectory["action"][:, :6],
            invert_gripper_actions(trajectory["action"][:, -1:]),
        ),
        axis=-1,
    )

    trajectory["observation"]["eef_state"] = tf.concat(
        (
            trajectory["observation"]["state"][:, :3],
            trajectory["observation"]["state"][:, 7:10],
        ),
        axis=-1,
    )
    trajectory["observation"]["gripper_state"] = trajectory["observation"]["state"][:, -3:-2]
    # trajectory["language_instruction"] = tf.fill(
    #     tf.shape(trajectory["language_instruction"]), ""
    # )  # delete uninformative language instruction
    return trajectory


def austin_buds_dataset_transform(trajectory: Dict[str, Any]) -> Dict[str, Any]:
    # invert gripper action + clip, +1 = open, 0 = close
    trajectory["action"] = tf.concat(
        (
            trajectory["action"][:, :6],
            invert_gripper_actions(tf.clip_by_value(trajectory["action"][:, -1:], 0, 1)),
        ),
        axis=-1,
    )

    trajectory["observation"]["state"] = trajectory["observation"]["state"][:, :8]
    # trajectory["language_instruction"] = tf.fill(
    #     tf.shape(trajectory["language_instruction"]), ""
    # )  # delete uninformative language instruction
    return trajectory


def nyu_franka_play_dataset_transform(trajectory: Dict[str, Any]) -> Dict[str, Any]:
    trajectory["observation"]["depth"] = tf.cast(trajectory["observation"]["depth"][..., 0], tf.float32)
    trajectory["observation"]["depth_additional_view"] = tf.cast(
        trajectory["observation"]["depth_additional_view"][..., 0], tf.float32
    )
    trajectory["observation"]["eef_state"] = trajectory["observation"]["state"][:, -6:]

    # clip gripper action, +1 = open, 0 = close
    trajectory["action"] = tf.concat(
        (
            trajectory["action"][:, -8:-2],
            tf.clip_by_value(trajectory["action"][:, -2:-1], 0, 1),
        ),
        axis=-1,
    )

    # trajectory["language_instruction"] = tf.fill(
    #     tf.shape(trajectory["language_instruction"]), ""
    # )  # delete uninformative language instruction
    return trajectory


def maniskill_dataset_transform(trajectory: Dict[str, Any]) -> Dict[str, Any]:
    trajectory["observation"]["gripper_state"] = trajectory["observation"]["state"][..., 7:8]
    return trajectory


def furniture_bench_dataset_transform(trajectory: Dict[str, Any]) -> Dict[str, Any]:
    import tensorflow_graphics.geometry.transformation as tft

    trajectory["observation"]["state"] = tf.concat(
        (
            trajectory["observation"]["state"][:, :7],
            trajectory["observation"]["state"][:, -1:],
        ),
        axis=-1,
    )

    # invert gripper action + clip, +1 = open, 0 = close
    trajectory["action"] = tf.concat(
        (
            trajectory["action"][:, :3],
            tft.euler.from_quaternion(trajectory["action"][:, 3:7]),
            invert_gripper_actions(tf.clip_by_value(trajectory["action"][:, -1:], 0, 1)),
        ),
        axis=-1,
    )
    return trajectory


def cmu_franka_exploration_dataset_transform(trajectory: Dict[str, Any]) -> Dict[str, Any]:
    trajectory["action"] = trajectory["action"][..., :-1]
    return trajectory


def ucsd_kitchen_dataset_transform(trajectory: Dict[str, Any]) -> Dict[str, Any]:
    trajectory["observation"]["joint_state"] = trajectory["observation"]["state"][:, :7]
    trajectory["action"] = trajectory["action"][..., :-1]
    return trajectory


def ucsd_pick_place_dataset_transform(trajectory: Dict[str, Any]) -> Dict[str, Any]:
    trajectory["observation"]["eef_state"] = trajectory["observation"]["state"][:, :6]
    trajectory["observation"]["gripper_state"] = trajectory["observation"]["state"][:, -1:]
    trajectory["action"] = tf.concat(
        (
            trajectory["action"][:, :3],
            tf.zeros_like(trajectory["action"][:, :3]),
            trajectory["action"][:, -1:],
        ),
        axis=-1,
    )
    return trajectory


def austin_sailor_dataset_transform(trajectory: Dict[str, Any]) -> Dict[str, Any]:
    # invert gripper action + clip, +1 = open, 0 = close
    trajectory["action"] = tf.concat(
        (
            trajectory["action"][:, :6],
            invert_gripper_actions(tf.clip_by_value(trajectory["action"][:, -1:], 0, 1)),
        ),
        axis=-1,
    )

    # trajectory["language_instruction"] = tf.fill(
    #     tf.shape(trajectory["language_instruction"]), ""
    # )  # delete uninformative language instruction
    return trajectory


def austin_sirius_dataset_transform(trajectory: Dict[str, Any]) -> Dict[str, Any]:
    # invert gripper action + clip, +1 = open, 0 = close
    trajectory["action"] = tf.concat(
        (
            trajectory["action"][:, :6],
            invert_gripper_actions(tf.clip_by_value(trajectory["action"][:, -1:], 0, 1)),
        ),
        axis=-1,
    )

    # trajectory["language_instruction"] = tf.fill(
    #     tf.shape(trajectory["language_instruction"]), ""
    # )  # delete uninformative language instruction
    return trajectory


def bc_z_dataset_transform(trajectory: Dict[str, Any]) -> Dict[str, Any]:
    trajectory["action"] = tf.concat(
        (
            trajectory["action"]["future/xyz_residual"][:, :3],
            trajectory["action"]["future/axis_angle_residual"][:, :3],
            invert_gripper_actions(tf.cast(trajectory["action"]["future/target_close"][:, :1], tf.float32)),
        ),
        axis=-1,
    )
    trajectory["language_instruction"] = trajectory["observation"]["natural_language_instruction"]
    return trajectory


def tokyo_pr2_opening_fridge_dataset_transform(trajectory: Dict[str, Any]) -> Dict[str, Any]:
    trajectory["observation"]["eef_state"] = trajectory["observation"]["state"][:, :6]
    trajectory["observation"]["gripper_state"] = trajectory["observation"]["state"][:, -1:]
    trajectory["action"] = trajectory["action"][..., :-1]
    return trajectory


def tokyo_pr2_tabletop_manipulation_dataset_transform(trajectory: Dict[str, Any]) -> Dict[str, Any]:
    trajectory["observation"]["eef_state"] = trajectory["observation"]["state"][:, :6]
    trajectory["observation"]["gripper_state"] = trajectory["observation"]["state"][:, -1:]
    trajectory["action"] = trajectory["action"][..., :-1]
    return trajectory


def utokyo_xarm_pick_place_dataset_transform(trajectory: Dict[str, Any]) -> Dict[str, Any]:
    return trajectory


def utokyo_xarm_bimanual_dataset_transform(trajectory: Dict[str, Any]) -> Dict[str, Any]:
    trajectory["action"] = trajectory["action"][..., -7:]
    return trajectory


def robo_net_dataset_transform(trajectory: Dict[str, Any]) -> Dict[str, Any]:
    trajectory["observation"]["eef_state"] = tf.concat(
        (
            trajectory["observation"]["state"][:, :4],
            tf.zeros_like(trajectory["observation"]["state"][:, :2]),
        ),
        axis=-1,
    )
    trajectory["observation"]["gripper_state"] = trajectory["observation"]["state"][:, -1:]
    trajectory["action"] = tf.concat(
        (
            trajectory["action"][:, :4],
            tf.zeros_like(trajectory["action"][:, :2]),
            trajectory["action"][:, -1:],
        ),
        axis=-1,
    )
    return trajectory


def berkeley_mvp_dataset_transform(trajectory: Dict[str, Any]) -> Dict[str, Any]:
    return trajectory


def berkeley_rpt_dataset_transform(trajectory: Dict[str, Any]) -> Dict[str, Any]:
    return trajectory


def kaist_nonprehensible_dataset_transform(trajectory: Dict[str, Any]) -> Dict[str, Any]:
    trajectory["observation"]["state"] = trajectory["observation"]["state"][:, -7:]
    trajectory["action"] = tf.concat(
        (
            trajectory["action"][:, :6],
            tf.zeros_like(trajectory["action"][:, :1]),
        ),
        axis=-1,
    )
    return trajectory


def stanford_mask_vit_dataset_transform(trajectory: Dict[str, Any]) -> Dict[str, Any]:
    trajectory["observation"]["eef_state"] = tf.concat(
        (
            trajectory["observation"]["end_effector_pose"][:, :4],
            tf.zeros_like(trajectory["observation"]["end_effector_pose"][:, :2]),
        ),
        axis=-1,
    )
    trajectory["observation"]["gripper_state"] = trajectory["observation"]["end_effector_pose"][:, -1:]
    trajectory["action"] = tf.concat(
        (
            trajectory["action"][:, :4],
            tf.zeros_like(trajectory["action"][:, :2]),
            trajectory["action"][:, -1:],
        ),
        axis=-1,
    )
    return trajectory


def tokyo_lsmo_dataset_transform(trajectory: Dict[str, Any]) -> Dict[str, Any]:
    trajectory["observation"]["eef_state"] = trajectory["observation"]["state"][:, :6]
    trajectory["observation"]["gripper_state"] = trajectory["observation"]["state"][:, -1:]
    return trajectory


def dlr_sara_pour_dataset_transform(trajectory: Dict[str, Any]) -> Dict[str, Any]:
    return trajectory


def dlr_sara_grid_clamp_dataset_transform(trajectory: Dict[str, Any]) -> Dict[str, Any]:
    trajectory["observation"]["state"] = trajectory["observation"]["state"][:, :6]
    return trajectory


def dlr_edan_shared_control_dataset_transform(trajectory: Dict[str, Any]) -> Dict[str, Any]:
    # invert gripper action, +1 = open, 0 = close
    trajectory["action"] = tf.concat(
        (
            trajectory["action"][:, :6],
            invert_gripper_actions(trajectory["action"][:, -1:]),
        ),
        axis=-1,
    )
    return trajectory


def asu_table_top_dataset_transform(trajectory: Dict[str, Any]) -> Dict[str, Any]:
    trajectory["observation"]["eef_state"] = trajectory["ground_truth_states"]["EE"]
    trajectory["observation"]["gripper_state"] = trajectory["observation"]["state"][:, -1:]
    return trajectory


def robocook_dataset_transform(trajectory: Dict[str, Any]) -> Dict[str, Any]:
    trajectory["observation"]["eef_state"] = trajectory["observation"]["state"][:, :6]
    trajectory["observation"]["gripper_state"] = trajectory["observation"]["state"][:, -1:]
    return trajectory


def imperial_wristcam_dataset_transform(trajectory: Dict[str, Any]) -> Dict[str, Any]:
    trajectory["action"] = trajectory["action"][..., :-1]
    return trajectory


def iamlab_pick_insert_dataset_transform(trajectory: Dict[str, Any]) -> Dict[str, Any]:
    import tensorflow_graphics.geometry.transformation as tft

    trajectory["observation"]["joint_state"] = trajectory["observation"]["state"][:, :7]
    trajectory["observation"]["gripper_state"] = trajectory["observation"]["state"][:, 7:8]
    trajectory["action"] = tf.concat(
        (
            trajectory["action"][:, :3],
            tft.euler.from_quaternion(trajectory["action"][:, 3:7]),
            trajectory["action"][:, 7:8],
        ),
        axis=-1,
    )
    return trajectory


def uiuc_d3field_dataset_transform(trajectory: Dict[str, Any]) -> Dict[str, Any]:
    trajectory["action"] = tf.concat(
        (
            trajectory["action"],
            tf.zeros_like(trajectory["action"]),
            tf.zeros_like(trajectory["action"][:, :1]),
        ),
        axis=-1,
    )
    return trajectory


def utaustin_mutex_dataset_transform(trajectory: Dict[str, Any]) -> Dict[str, Any]:
    trajectory["observation"]["state"] = trajectory["observation"]["state"][:, :8]

    # invert gripper action + clip, +1 = open, 0 = close
    trajectory["action"] = tf.concat(
        (
            trajectory["action"][:, :6],
            invert_gripper_actions(tf.clip_by_value(trajectory["action"][:, -1:], 0, 1)),
        ),
        axis=-1,
    )

    # trajectory["language_instruction"] = tf.fill(
    #     tf.shape(trajectory["language_instruction"]), ""
    # )  # delete uninformative language instruction
    return trajectory


def berkeley_fanuc_dataset_transform(trajectory: Dict[str, Any]) -> Dict[str, Any]:
    trajectory["observation"]["joint_state"] = trajectory["observation"]["state"][:, :6]
    trajectory["observation"]["gripper_state"] = trajectory["observation"]["state"][:, 6:7]

    # dataset does not store gripper actions, so use gripper state info, invert so +1 = open, 0 = close
    trajectory["action"] = tf.concat(
        (
            trajectory["action"],
            invert_gripper_actions(trajectory["observation"]["gripper_state"]),
        ),
        axis=-1,
    )
    return trajectory


def cmu_playing_with_food_dataset_transform(trajectory: Dict[str, Any]) -> Dict[str, Any]:
    import tensorflow_graphics.geometry.transformation as tft

    trajectory["action"] = tf.concat(
        (
            trajectory["action"][:, :3],
            tft.euler.from_quaternion(trajectory["action"][:, 3:7]),
            trajectory["action"][:, -1:],
        ),
        axis=-1,
    )
    return trajectory


def playfusion_dataset_transform(trajectory: Dict[str, Any]) -> Dict[str, Any]:
    trajectory["action"] = tf.concat(
        (
            trajectory["action"][:, :3],
            trajectory["action"][:, -4:],
        ),
        axis=-1,
    )
    return trajectory


def cmu_stretch_dataset_transform(trajectory: Dict[str, Any]) -> Dict[str, Any]:
    trajectory["observation"]["eef_state"] = tf.concat(
        (
            trajectory["observation"]["state"][:, :3],
            tf.zeros_like(trajectory["observation"]["state"][:, :3]),
        ),
        axis=-1,
    )
    trajectory["observation"]["gripper_state"] = trajectory["observation"]["state"][:, -1:]
    trajectory["action"] = trajectory["action"][..., :-1]
    return trajectory


def gnm_dataset_transform(trajectory: Dict[str, Any]) -> Dict[str, Any]:
    trajectory["observation"]["state"] = tf.concat(
        (
            trajectory["observation"]["position"],
            tf.zeros_like(trajectory["observation"]["state"][:, :3]),
            trajectory["observation"]["yaw"],
        ),
        axis=-1,
    )
    trajectory["action"] = tf.concat(
        (
            trajectory["action"],
            tf.zeros_like(trajectory["action"]),
            tf.zeros_like(trajectory["action"]),
            tf.zeros_like(trajectory["action"][:, :1]),
        ),
        axis=-1,
    )
    return trajectory


def fmb_dataset_transform(trajectory: Dict[str, Any]) -> Dict[str, Any]:
    # every input feature is batched, ie has leading batch dimension
    trajectory["observation"]["proprio"] = tf.concat(
        (
            trajectory["observation"]["eef_pose"],
            trajectory["observation"]["state_gripper_pose"][..., None],
        ),
        axis=-1,
    )
    return trajectory


def dobbe_dataset_transform(trajectory: Dict[str, Any]) -> Dict[str, Any]:
    # every input feature is batched, ie has leading batch dimension
    trajectory["observation"]["proprio"] = trajectory["observation"]["state"]
    return trajectory


def roboset_dataset_transform(trajectory: Dict[str, Any]) -> Dict[str, Any]:
    # every input feature is batched, ie has leading batch dimension
    trajectory["observation"]["proprio"] = trajectory["observation"]["state"]

    # gripper action is in -1...1 --> clip to 0...1, flip
    gripper_action = trajectory["action"][:, -1:]
    gripper_action = invert_gripper_actions(tf.clip_by_value(gripper_action, 0, 1))

    trajectory["action"] = tf.concat(
        (
            trajectory["action"][:, :7],
            gripper_action,
        ),
        axis=-1,
    )
    return trajectory


def rh20t_dataset_transform(trajectory: Dict[str, Any]) -> Dict[str, Any]:
    trajectory["action"] = tf.concat(
        (
            trajectory["action"]["tcp_base"],
            tf.cast(trajectory["action"]["gripper"][:, None], tf.float32),
        ),
        axis=-1,
    )
    trajectory["observation"]["proprio"] = tf.concat(
        (
            trajectory["observation"]["tcp_base"],
            trajectory["observation"]["gripper_width"][..., None],
        ),
        axis=-1,
    )
    return trajectory


def tdroid_dataset_transform(trajectory: Dict[str, Any]) -> Dict[str, Any]:
    trajectory["action"] = tf.concat(
        [
            trajectory["action"][:, :6],
            binarize_gripper_actions(trajectory["action"][:, -1])[:, None],
        ],
        axis=1,
    )
    trajectory["observation"]["EEF_state"] = trajectory["observation"]["cartesian_position"][:, :6]
    trajectory["observation"]["gripper_state"] = trajectory["observation"]["gripper_position"][:, -1:]
    return trajectory


def libero_dataset_transform(trajectory: Dict[str, Any]) -> Dict[str, Any]:
    # gripper action is in -1 (open)...1 (close) --> clip to 0...1, flip --> +1 = open, 0 = close
    gripper_action = trajectory["action"][:, -1:]
    gripper_action = invert_gripper_actions(tf.clip_by_value(gripper_action, 0, 1))

    trajectory["action"] = tf.concat(
        [
            trajectory["action"][:, :6],
            gripper_action,
        ],
        axis=1,
    )
    trajectory["observation"]["EEF_state"] = trajectory["observation"]["state"][:, :6]
    trajectory["observation"]["gripper_state"] = trajectory["observation"]["state"][:, -2:]  # 2D gripper state
    return trajectory


def human_dataset_transform(sample: Dict[str, Any]) -> Dict[str, Any]:
    """
    Transforms human data into the expected format by adding dummy actions.
    
    Args:
        sample (Dict[str, Any]): A dictionary containing human data observations.
        
    Returns:
        Dict[str, Any]: Transformed sample with dummy actions added.
    """
    # Extract the observation from the sample
    observation = sample["observation"]
    # print('sample["observation"]', sample["observation"]['image'].shape[0])
    # observation["state"] = tf.zeros((2, 7), dtype=tf.float32)
    
    # Create a dummy action tensor with all zeros
    # Assuming the action space is 7D (6D for EEF + 1D for gripper)
    # dummy_action = tf.zeros((2, 7), dtype=tf.float32)
    
    # Add the dummy action to the sample
    # sample["action"] = dummy_action
    
    # Split the observation state into EEF_state and gripper_state
    # sample["observation"]["EEF_state"] = observation["state"][:, :6]  
    # sample["observation"]["gripper_state"] = observation["state"][:, -1:] 
    
    return sample


# === Registry ===
OXE_STANDARDIZATION_TRANSFORMS = {
    "bridge_oxe": bridge_oxe_dataset_transform,
    "bridge_orig": bridge_orig_dataset_transform,
    "bridge_dataset": bridge_orig_dataset_transform,
    "ppgm": ppgm_dataset_transform,
    "ppgm_static": ppgm_dataset_transform,
    "ppgm_wrist": ppgm_dataset_transform,
    "fractal20220817_data": rt1_dataset_transform,
    "kuka": kuka_dataset_transform,
    "taco_play": taco_play_dataset_transform,
    "jaco_play": jaco_play_dataset_transform,
    "berkeley_cable_routing": berkeley_cable_routing_dataset_transform,
    "roboturk": roboturk_dataset_transform,
    "nyu_door_opening_surprising_effectiveness": nyu_door_opening_dataset_transform,
    "viola": viola_dataset_transform,
    "berkeley_autolab_ur5": berkeley_autolab_ur5_dataset_transform,
    "toto": toto_dataset_transform,
    "language_table": language_table_dataset_transform,
    "columbia_cairlab_pusht_real": pusht_dataset_transform,
    "stanford_kuka_multimodal_dataset_converted_externally_to_rlds": stanford_kuka_multimodal_dataset_transform,
    "nyu_rot_dataset_converted_externally_to_rlds": nyu_rot_dataset_transform,
    "stanford_hydra_dataset_converted_externally_to_rlds": stanford_hydra_dataset_transform,
    "austin_buds_dataset_converted_externally_to_rlds": austin_buds_dataset_transform,
    "nyu_franka_play_dataset_converted_externally_to_rlds": nyu_franka_play_dataset_transform,
    "maniskill_dataset_converted_externally_to_rlds": maniskill_dataset_transform,
    "furniture_bench_dataset_converted_externally_to_rlds": furniture_bench_dataset_transform,
    "cmu_franka_exploration_dataset_converted_externally_to_rlds": cmu_franka_exploration_dataset_transform,
    "ucsd_kitchen_dataset_converted_externally_to_rlds": ucsd_kitchen_dataset_transform,
    "ucsd_pick_and_place_dataset_converted_externally_to_rlds": ucsd_pick_place_dataset_transform,
    "austin_sailor_dataset_converted_externally_to_rlds": austin_sailor_dataset_transform,
    "austin_sirius_dataset_converted_externally_to_rlds": austin_sirius_dataset_transform,
    "bc_z": bc_z_dataset_transform,
    "utokyo_pr2_opening_fridge_converted_externally_to_rlds": tokyo_pr2_opening_fridge_dataset_transform,
    "utokyo_pr2_tabletop_manipulation_converted_externally_to_rlds": tokyo_pr2_tabletop_manipulation_dataset_transform,
    "utokyo_xarm_pick_and_place_converted_externally_to_rlds": utokyo_xarm_pick_place_dataset_transform,
    "utokyo_xarm_bimanual_converted_externally_to_rlds": utokyo_xarm_bimanual_dataset_transform,
    "robo_net": robo_net_dataset_transform,
    "berkeley_mvp_converted_externally_to_rlds": berkeley_mvp_dataset_transform,
    "berkeley_rpt_converted_externally_to_rlds": berkeley_rpt_dataset_transform,
    "kaist_nonprehensile_converted_externally_to_rlds": kaist_nonprehensible_dataset_transform,
    "stanford_mask_vit_converted_externally_to_rlds": stanford_mask_vit_dataset_transform,
    "tokyo_u_lsmo_converted_externally_to_rlds": tokyo_lsmo_dataset_transform,
    "dlr_sara_pour_converted_externally_to_rlds": dlr_sara_pour_dataset_transform,
    "dlr_sara_grid_clamp_converted_externally_to_rlds": dlr_sara_grid_clamp_dataset_transform,
    "dlr_edan_shared_control_converted_externally_to_rlds": dlr_edan_shared_control_dataset_transform,
    "asu_table_top_converted_externally_to_rlds": asu_table_top_dataset_transform,
    "stanford_robocook_converted_externally_to_rlds": robocook_dataset_transform,
    "imperialcollege_sawyer_wrist_cam": imperial_wristcam_dataset_transform,
    "iamlab_cmu_pickup_insert_converted_externally_to_rlds": iamlab_pick_insert_dataset_transform,
    "uiuc_d3field": uiuc_d3field_dataset_transform,
    "utaustin_mutex": utaustin_mutex_dataset_transform,
    "berkeley_fanuc_manipulation": berkeley_fanuc_dataset_transform,
    "cmu_playing_with_food": cmu_playing_with_food_dataset_transform,
    "cmu_play_fusion": playfusion_dataset_transform,
    "cmu_stretch": cmu_stretch_dataset_transform,
    "berkeley_gnm_recon": gnm_dataset_transform,
    "berkeley_gnm_cory_hall": gnm_dataset_transform,
    "berkeley_gnm_sac_son": gnm_dataset_transform,
    "droid": droid_baseact_transform,
    "fmb": fmb_dataset_transform,
    "dobbe": dobbe_dataset_transform,
    "roboset": roboset_dataset_transform,
    "rh20t": rh20t_dataset_transform,
    ### T-DROID datasets
    "tdroid_carrot_in_bowl": tdroid_dataset_transform,
    "tdroid_pour_corn_in_pot": tdroid_dataset_transform,
    "tdroid_flip_pot_upright": tdroid_dataset_transform,
    "tdroid_move_object_onto_plate": tdroid_dataset_transform,
    "tdroid_knock_object_over": tdroid_dataset_transform,
    "tdroid_cover_object_with_towel": tdroid_dataset_transform,
    ### DROID Finetuning datasets
    "droid_wipe": droid_finetuning_transform,
    ### LIBERO datasets (modified versions)
    "libero_spatial_no_noops": libero_dataset_transform,
    "libero_object_no_noops": libero_dataset_transform,
    "libero_goal_no_noops": libero_dataset_transform,
    "libero_10_no_noops": libero_dataset_transform,
    "libero_10_no_noops_mini": libero_dataset_transform,
    "libero_goal_no_noops_mini": libero_dataset_transform,
    "libero_goal_no_noops_half": libero_dataset_transform,
    "libero_10_no_noops_half": libero_dataset_transform,
    "libero_goal_no_noops_quad": libero_dataset_transform,
    "libero_10_no_noops_quad": libero_dataset_transform,
    "libero_combined": libero_dataset_transform,
    ### Human Dataset
    "ego4d_split_1": human_dataset_transform,
    "ego4d_split_2": human_dataset_transform,
    "ego4d_split_3": human_dataset_transform,
    "ego4d_split_4": human_dataset_transform,
}<|MERGE_RESOLUTION|>--- conflicted
+++ resolved
@@ -46,7 +46,6 @@
         "world_vector",
         "rotation_delta",
         "open_gripper",
-<<<<<<< HEAD
     }.issubset(action_val.keys()):
         world_vector = action_val["world_vector"]
         rotation_delta = action_val["rotation_delta"]
@@ -55,36 +54,10 @@
             (world_vector, rotation_delta, open_gripper),
             axis=-1,
         )
-=======
-    } <= action_val.keys():
-        action_dict = action_val
-        result["action"] = tf.concat(
-            (
-                action_dict["world_vector"],
-                action_dict["rotation_delta"],
-                tf.cast(action_dict["open_gripper"][:, None], tf.float32),
-            ),
-            axis=-1,
-        )
-
-
-    result["action"] = tf.concat(
-        (
-            result["action"]["world_vector"],
-            result["action"]["rotation_delta"],
-            tf.cast(result["action"]["open_gripper"][:, None], tf.float32),
-        ),
-        axis=-1,
-    )
->>>>>>> 29bf2113
     result["language_instruction"] = result["observation"]["natural_language_instruction"]
     result = relabel_bridge_actions(result)
     result["observation"]["EEF_state"] = result["observation"]["state"][:, :6]
     result["observation"]["gripper_state"] = result["observation"]["state"][:, -1:]
-<<<<<<< HEAD
-
-=======
->>>>>>> 29bf2113
     return result
 
 
